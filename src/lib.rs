//! A simple, pure Rust AWS S3 client following a Sans-IO approach
//!
//! The rusty-s3 crate provides a convenient API for signing, building
//! and parsing AWS S3 requests and responses.
//! It follows a Sans-IO approach, meaning that the library itself doesn't
//! send any of the requests. It's the reposibility of the user to choose an
//! HTTP client, be it synchronous or asynchronous, and use it to send the requests.
//!
//! ## Basic getting started example
//!
//! ```rust
//! use std::env;
//! use std::time::Duration;
//! use rusty_s3::{Bucket, Credentials, S3Action, UrlStyle};
//! # env::set_var("AWS_ACCESS_KEY_ID", "key");
//! # env::set_var("AWS_SECRET_ACCESS_KEY", "secret");
//!
//! // setting up a bucket
<<<<<<< HEAD
//! let endpoint = "https://s3-eu-west-1.amazonaws.com".parse().expect("endpoint is a valid Url");
//! let path_style = UrlStyle::VirtualHost;
=======
//! let endpoint = "https://s3.dualstack.eu-west-1.amazonaws.com".parse().expect("endpoint is a valid Url");
//! let path_style = true;
>>>>>>> ce0f9e55
//! let name = String::from("rusty-s3");
//! let region = String::from("eu-west-1");
//! let bucket = Bucket::new(endpoint, path_style, name, region).expect("Url has a valid scheme and host");
//!
//! // setting up the credentials
//! let key = env::var("AWS_ACCESS_KEY_ID").expect("AWS_ACCESS_KEY_ID is set and a valid String");
//! let secret = env::var("AWS_SECRET_ACCESS_KEY").expect("AWS_ACCESS_KEY_ID is set and a valid String");
//! let credentials = Credentials::new(key, secret);
//!
//! // signing a request
//! let presigned_url_duration = Duration::from_secs(60 * 60);
//! let action = bucket.get_object(Some(&credentials), "duck.jpg");
//! println!("GET {}", action.sign(presigned_url_duration));
//! ```

#![deny(
    missing_debug_implementations,
    missing_copy_implementations,
    rust_2018_idioms,
    rustdoc::broken_intra_doc_links
)]
#![forbid(unsafe_code)]
#![doc(html_root_url = "https://docs.rs/rusty-s3/0.1.2")]

pub use self::actions::S3Action;
pub use self::bucket::{Bucket, UrlStyle};
pub use self::credentials::Credentials;
pub use self::map::Map;
pub use self::method::Method;

pub mod actions;
mod bucket;
pub mod credentials;
mod map;
mod method;
pub mod signing;
pub(crate) mod sorting_iter;
pub(crate) mod time_;<|MERGE_RESOLUTION|>--- conflicted
+++ resolved
@@ -16,13 +16,8 @@
 //! # env::set_var("AWS_SECRET_ACCESS_KEY", "secret");
 //!
 //! // setting up a bucket
-<<<<<<< HEAD
-//! let endpoint = "https://s3-eu-west-1.amazonaws.com".parse().expect("endpoint is a valid Url");
+//! let endpoint = "https://s3.dualstack.eu-west-1.amazonaws.com".parse().expect("endpoint is a valid Url");
 //! let path_style = UrlStyle::VirtualHost;
-=======
-//! let endpoint = "https://s3.dualstack.eu-west-1.amazonaws.com".parse().expect("endpoint is a valid Url");
-//! let path_style = true;
->>>>>>> ce0f9e55
 //! let name = String::from("rusty-s3");
 //! let region = String::from("eu-west-1");
 //! let bucket = Bucket::new(endpoint, path_style, name, region).expect("Url has a valid scheme and host");
